// -*- LSST-C++ -*-

/* 
 * LSST Data Management System
 * Copyright 2008, 2009, 2010 LSST Corporation.
 * 
 * This product includes software developed by the
 * LSST Project (http://www.lsst.org/).
 *
 * This program is free software: you can redistribute it and/or modify
 * it under the terms of the GNU General Public License as published by
 * the Free Software Foundation, either version 3 of the License, or
 * (at your option) any later version.
 * 
 * This program is distributed in the hope that it will be useful,
 * but WITHOUT ANY WARRANTY; without even the implied warranty of
 * MERCHANTABILITY or FITNESS FOR A PARTICULAR PURPOSE.  See the
 * GNU General Public License for more details.
 * 
 * You should have received a copy of the LSST License Statement and 
 * the GNU General Public License along with this program.  If not, 
 * see <http://www.lsstcorp.org/LegalNotices/>.
 */
 
/**
 * @file
 */
#include "lsst/pex/exceptions.h"
#include "lsst/pex/logging/Trace.h"
#include "lsst/afw/detection/Psf.h"
#include "lsst/afw/math/ConvolveImage.h"
#include "lsst/afw/geom/Angle.h"
#include "lsst/meas/algorithms/Measure.h"
#include "lsst/meas/algorithms/PSF.h"
#include "lsst/utils/ieee.h"

namespace pexExceptions = lsst::pex::exceptions;
namespace pexLogging = lsst::pex::logging;
namespace afwDet = lsst::afw::detection;
namespace afwGeom = lsst::afw::geom;
namespace afwImage = lsst::afw::image;
namespace afwMath = lsst::afw::math;

namespace lsst {
namespace meas {
namespace algorithms {
    
namespace{
/**
 * @brief A class that knows how to calculate centroids using the SDSS centroiding algorithm
 */
template<typename ExposureT>
class SdssAstrometer : public Algorithm<afwDet::Astrometry, ExposureT>
{
public:
    typedef Algorithm<afwDet::Astrometry, ExposureT> AlgorithmT;
    typedef boost::shared_ptr<SdssAstrometer> Ptr;
    typedef boost::shared_ptr<SdssAstrometer const> ConstPtr;

    /// Ctor
    SdssAstrometer(int binmax=16, double peakMin=-1.0, double wfac=1.5) :
        AlgorithmT(), _binmax(binmax), _peakMin(peakMin), _wfac(wfac) {}

    virtual std::string getName() const { return "SDSS"; }

    virtual PTR(AlgorithmT) clone() const {
        return boost::make_shared<SdssAstrometer<ExposureT> >(_binmax, _peakMin, _wfac);
    }

    virtual void configure(lsst::pex::policy::Policy const& policy);

    virtual PTR(afwDet::Astrometry) measureSingle(afwDet::Source const&, afwDet::Source const&,
                                                  ExposurePatch<ExposureT> const&) const;

private:
    int _binmax;     // maximum allowed binning
    double _peakMin; // if the peak's less than this insist on binning at least once
    double _wfac;    // fiddle factor for adjusting the binning
};

<<<<<<< HEAD
=======
int SdssAstrometry::binmax = 16;
double SdssAstrometry::peakMin = -1.0;  // < 0.0 => disabled
double SdssAstrometry::wfac = 1.5;

>>>>>>> 37c820c3
namespace {
    /*
     * Return the numeric value of name as double; if name is absent, return 0.0
     */
    double getNumeric(lsst::pex::policy::Policy const& policy, std::string const& name)
    {
        if (!policy.exists(name)) {
            return 0.0;
        }
        
        return policy.isDouble(name) ? policy.getDouble(name) : policy.getInt(name);
    }
}
template<typename ExposureT>
void SdssAstrometer<ExposureT>::configure(lsst::pex::policy::Policy const& policy)
{
    //
    // Validate the names in the policy.  We could build a dictionary to do this, I suppose,
    // except that that would be ugly and anyway policy is const
    //
    static boost::regex const validKeys("^(enabled|binmax|peakMin|wfac)$");

    lsst::pex::policy::Policy::StringArray const names = policy.paramNames();
    for (lsst::pex::policy::Policy::StringArray::const_iterator ptr = names.begin();
                                                                               ptr != names.end(); ++ptr) {
        if (!boost::regex_search(*ptr, validKeys)) {
            throw LSST_EXCEPT(lsst::pex::exceptions::RuntimeErrorException,
                              (boost::format("Invalid configuration parameter: %s") % *ptr).str());
        }
    }
    //
    // OK, we're validated
    //
    if (policy.exists("binmax")) {   
        _binmax = policy.getInt("binmax");
    }

    if (policy.exists("peakMin")) {
        _peakMin = getNumeric(policy, "peakMin");
    }
    if (policy.exists("wfac")) {
        _wfac = getNumeric(policy, "wfac");
    }
}

/************************************************************************************************************/

float const AMPAST4 = 1.33;           // amplitude of `4th order' corr compared to theory

/* 
 * Do the Gaussian quartic interpolation for the position
 * of the maximum for three equally spaced values vm,v0,vp, assumed to be at
 * abscissae -1,0,1; the answer is returned as *cen
 *
 * Return 0 is all is well, otherwise 1
 */
static int inter4(float vm, float v0, float vp, float *cen) {
    float const sp = v0 - vp;
    float const sm = v0 - vm;
    float const d2 = sp + sm;
    float const s = 0.5*(vp - vm);

    if (d2 <= 0.0f || v0 <= 0.0f) {
        return(1);
    }
    
    *cen = s/d2*(1.0 + AMPAST4*sp*sm/(d2*v0));
    
    return fabs(*cen) < 1 ? 0 : 1;
}

/*****************************************************************************/
/*
 * Calculate error in centroid
 */
float astrom_errors(float skyVar,       // variance of pixels at the sky level
                    float sourceVar,    // variance in peak due to excess counts over sky
                    float A,            // abs(peak value in raw image)
                    float tau2,         // Object is N(0,tau2)
                    float As,           // abs(peak value in smoothed image)
                    float s,            // slope across central pixel
                    float d,            // curvature at central pixel
                    float sigma,        // width of smoothing filter
                    int quarticBad) {   // was quartic estimate bad?

    float const k = quarticBad ? 0 : AMPAST4; /* quartic correction coeff */
    float const sigma2 = sigma*sigma;   /* == sigma^2 */
    float sVar, dVar;                   /* variances of s and d */
    float xVar;                         /* variance of centroid, x */
    
    if (fabs(As) < std::numeric_limits<float>::min() ||
        fabs(d)  < std::numeric_limits<float>::min()) {
        return(1e3);
    }

    if (sigma <= 0) {                    /* no smoothing; no covariance */
        sVar = 0.5*skyVar;               /* due to sky */
        dVar = 6*skyVar;

        sVar += 0.5*sourceVar*exp(-1/(2*tau2));
        dVar += sourceVar*(4*exp(-1/(2*tau2)) + 2*exp(-1/(2*tau2)));
    } else {                            /* smoothed */
        sVar = skyVar/(8*afwGeom::PI*sigma2)*(1 - exp(-1/sigma2));
        dVar = skyVar/(2*afwGeom::PI*sigma2)*(3 - 4*exp(-1/(4*sigma2)) + exp(-1/sigma2));

        sVar += sourceVar/(12*afwGeom::PI*sigma2)*(exp(-1/(3*sigma2)) - exp(-1/sigma2));
        dVar += sourceVar/(3*afwGeom::PI*sigma2)*(2 - 3*exp(-1/(3*sigma2)) + exp(-1/sigma2));
    }

    xVar = sVar*pow(1/d + k/(4*As)*(1 - 12*s*s/(d*d)), 2) +
        dVar*pow(s/(d*d) - k/(4*As)*8*s*s/(d*d*d), 2);

    return(xVar >= 0 ? sqrt(xVar) : NAN);
}

/************************************************************************************************************/
/*
 * Estimate the position of an object, assuming we know that it's approximately the size of the PSF 
 */
namespace {

#if 1
template<typename ImageXy_locatorT, typename VarImageXy_locatorT>
void doMeasureCentroidImpl(double *xCenter, // output; x-position of object
                       double *dxc,     // output; error in xCenter
                       double *yCenter, // output; y-position of object
                       double *dyc,     // output; error in yCenter
                       double *sizeX2, double *sizeY2, // output; object widths^2 in x and y directions
                       ImageXy_locatorT im, // Locator for the pixel values
                       VarImageXy_locatorT vim, // Locator for the image containing the variance
                       double smoothingSigma // Gaussian sigma of already-applied smoothing filter
                      )
{
    /*
     * find a first quadratic estimate
     */
    double const d2x = 2*im(0, 0) - im(-1,  0) - im(1, 0);
    double const d2y = 2*im(0, 0) - im( 0, -1) - im(0, 1);
    double const sx =  0.5*(im(1, 0) - im(-1,  0));
    double const sy =  0.5*(im(0, 1) - im( 0, -1));

    if (d2x == 0.0 || d2y == 0.0) {
        throw LSST_EXCEPT(pexExceptions::RuntimeErrorException, "Object has a vanishing 2nd derivative");
    }
    if (d2x < 0.0 || d2y < 0.0) {
        throw LSST_EXCEPT(pexExceptions::RuntimeErrorException,
                          (boost::format("Object is not at a maximum: d2I/dx2, d2I/dy2 = %g %g")
                           % d2x % d2y).str());
    }

    double const dx0 = sx/d2x;
    double const dy0 = sy/d2y;          // first guess

    if (fabs(dx0) > 10.0 || fabs(dy0) > 10.0) {
        throw LSST_EXCEPT(pexExceptions::RuntimeErrorException,
                          (boost::format("Object has an almost vanishing 2nd derivative:"
                                         " sx, d2x, sy, d2y = %f %f %f %f")
                           % sx % d2x % sy % d2y).str());
    }

    double vpk = im(0, 0) + 0.5*(sx*dx0 + sy*dy0); // height of peak in image
    if (vpk < 0) {
        vpk = -vpk;
    }
/*
 * now evaluate maxima on stripes
 */
    float m0x = 0, m1x = 0, m2x = 0;
    float m0y = 0, m1y = 0, m2y = 0;
    
    int quarticBad = 0;
    quarticBad += inter4(im(-1, -1), im( 0, -1), im( 1, -1), &m0x);
    quarticBad += inter4(im(-1,  0), im( 0,  0), im( 1,  0), &m1x);
    quarticBad += inter4(im(-1,  1), im( 0,  1), im( 1,  1), &m2x);
   
    quarticBad += inter4(im(-1, -1), im(-1,  0), im(-1,  1), &m0y);
    quarticBad += inter4(im( 0, -1), im( 0,  0), im( 0,  1), &m1y);
    quarticBad += inter4(im( 1, -1), im( 1,  0), im( 1,  1), &m2y);

    double xc, yc;                      // position of maximum
    double sigmaX2, sigmaY2;            // widths^2 in x and y of smoothed object

    if (quarticBad) {                   // >= 1 quartic interpolator is bad
        xc = dx0;
        yc = dy0;
        sigmaX2 = vpk/d2x;             // widths^2 in x
        sigmaY2 = vpk/d2y;             //             and y
   } else {
        double const smx = 0.5*(m2x - m0x);
        double const smy = 0.5*(m2y - m0y);
        double const dm2x = m1x - 0.5*(m0x + m2x);
        double const dm2y = m1y - 0.5*(m0y + m2y);      
        double const dx = m1x + dy0*(smx - dy0*dm2x); // first quartic approx
        double const dy = m1y + dx0*(smy - dx0*dm2y);
        double const dx4 = m1x + dy*(smx - dy*dm2x);    // second quartic approx
        double const dy4 = m1y + dx*(smy - dx*dm2y);
      
        xc = dx4;
        yc = dy4;
        sigmaX2 = vpk/d2x - (1 + 6*dx0*dx0)/4; // widths^2 in x
        sigmaY2 = vpk/d2y - (1 + 6*dy0*dy0)/4; //             and y
    }
    /*
     * Now for the errors.
     */
    float tauX2 = sigmaX2;              // width^2 of _un_ smoothed object
    float tauY2 = sigmaY2; 
    tauX2 -= smoothingSigma*smoothingSigma;              // correct for smoothing
    tauY2 -= smoothingSigma*smoothingSigma;

    if (tauX2 <= smoothingSigma*smoothingSigma) {         // problem; sigmaX2 must be bad
        tauX2 = smoothingSigma*smoothingSigma;
    }
    if (tauY2 <= smoothingSigma*smoothingSigma) {         // sigmaY2 must be bad
        tauY2 = smoothingSigma*smoothingSigma;
    }

    float const skyVar = (vim(-1, -1) + vim( 0, -1) + vim( 1, -1) + 
                          vim(-1,  0)               + vim( 1,  0) + 
                          vim(-1,  1) + vim( 0,  1) + vim( 1,  1))/8.0; // Variance in sky
    float const sourceVar = vim(0, 0);                         // extra variance of peak due to its photons
    float const A = vpk*sqrt((sigmaX2/tauX2)*(sigmaY2/tauY2)); // peak of Unsmoothed object

    *xCenter = xc;
    *yCenter = yc;

    *dxc = astrom_errors(skyVar, sourceVar, A, tauX2, vpk, sx, d2x, fabs(smoothingSigma), quarticBad);
    *dyc = astrom_errors(skyVar, sourceVar, A, tauY2, vpk, sy, d2y, fabs(smoothingSigma), quarticBad);

    *sizeX2 = tauX2;                    // return the estimates of the (object size)^2
    *sizeY2 = tauY2;
}
#endif

template<typename MaskedImageXy_locatorT>
void doMeasureCentroidImpl(double *xCenter, // output; x-position of object
                       double *dxc,     // output; error in xCenter
                       double *yCenter, // output; y-position of object
                       double *dyc,     // output; error in yCenter
                       double *sizeX2, double *sizeY2, // output; object widths^2 in x and y directions
                       double *peakVal,                // output; peak of object
                       MaskedImageXy_locatorT mim, // Locator for the pixel values
                       double smoothingSigma // Gaussian sigma of already-applied smoothing filter
                      )
{
    /*
     * find a first quadratic estimate
     */
    double const d2x = 2*mim.image(0, 0) - mim.image(-1,  0) - mim.image(1, 0);
    double const d2y = 2*mim.image(0, 0) - mim.image( 0, -1) - mim.image(0, 1);
    double const sx =  0.5*(mim.image(1, 0) - mim.image(-1,  0));
    double const sy =  0.5*(mim.image(0, 1) - mim.image( 0, -1));

    if (d2x == 0.0 || d2y == 0.0) {
        throw LSST_EXCEPT(pexExceptions::RuntimeErrorException, "Object has a vanishing 2nd derivative");
    }
    if (d2x < 0.0 || d2y < 0.0) {
        throw LSST_EXCEPT(pexExceptions::RuntimeErrorException,
                          (boost::format("Object is not at a maximum: d2I/dx2, d2I/dy2 = %g %g")
                           % d2x % d2y).str());
    }

    double const dx0 = sx/d2x;
    double const dy0 = sy/d2y;          // first guess

    if (fabs(dx0) > 10.0 || fabs(dy0) > 10.0) {
        throw LSST_EXCEPT(pexExceptions::RuntimeErrorException,
                          (boost::format("Object has an almost vanishing 2nd derivative:"
                                         " sx, d2x, sy, d2y = %f %f %f %f")
                           % sx % d2x % sy % d2y).str());
    }

    double vpk = mim.image(0, 0) + 0.5*(sx*dx0 + sy*dy0); // height of peak in image
    if (vpk < 0) {
        vpk = -vpk;
    }
/*
 * now evaluate maxima on stripes
 */
    float m0x = 0, m1x = 0, m2x = 0;
    float m0y = 0, m1y = 0, m2y = 0;
    
    int quarticBad = 0;
    quarticBad += inter4(mim.image(-1, -1), mim.image( 0, -1), mim.image( 1, -1), &m0x);
    quarticBad += inter4(mim.image(-1,  0), mim.image( 0,  0), mim.image( 1,  0), &m1x);
    quarticBad += inter4(mim.image(-1,  1), mim.image( 0,  1), mim.image( 1,  1), &m2x);
   
    quarticBad += inter4(mim.image(-1, -1), mim.image(-1,  0), mim.image(-1,  1), &m0y);
    quarticBad += inter4(mim.image( 0, -1), mim.image( 0,  0), mim.image( 0,  1), &m1y);
    quarticBad += inter4(mim.image( 1, -1), mim.image( 1,  0), mim.image( 1,  1), &m2y);

    double xc, yc;                      // position of maximum
    double sigmaX2, sigmaY2;            // widths^2 in x and y of smoothed object

    if (quarticBad) {                   // >= 1 quartic interpolator is bad
        xc = dx0;
        yc = dy0;
        sigmaX2 = vpk/d2x;             // widths^2 in x
        sigmaY2 = vpk/d2y;             //             and y
   } else {
        double const smx = 0.5*(m2x - m0x);
        double const smy = 0.5*(m2y - m0y);
        double const dm2x = m1x - 0.5*(m0x + m2x);
        double const dm2y = m1y - 0.5*(m0y + m2y);      
        double const dx = m1x + dy0*(smx - dy0*dm2x); // first quartic approx
        double const dy = m1y + dx0*(smy - dx0*dm2y);
        double const dx4 = m1x + dy*(smx - dy*dm2x);    // second quartic approx
        double const dy4 = m1y + dx*(smy - dx*dm2y);
      
        xc = dx4;
        yc = dy4;
        sigmaX2 = vpk/d2x - (1 + 6*dx0*dx0)/4; // widths^2 in x
        sigmaY2 = vpk/d2y - (1 + 6*dy0*dy0)/4; //             and y
    }
    /*
     * Now for the errors.
     */
    float tauX2 = sigmaX2;              // width^2 of _un_ smoothed object
    float tauY2 = sigmaY2; 
    tauX2 -= smoothingSigma*smoothingSigma;              // correct for smoothing
    tauY2 -= smoothingSigma*smoothingSigma;

    if (tauX2 <= smoothingSigma*smoothingSigma) {         // problem; sigmaX2 must be bad
        tauX2 = smoothingSigma*smoothingSigma;
    }
    if (tauY2 <= smoothingSigma*smoothingSigma) {         // sigmaY2 must be bad
        tauY2 = smoothingSigma*smoothingSigma;
    }

    float const skyVar = (mim.variance(-1, -1) + mim.variance( 0, -1) + mim.variance( 1, -1) + 
                          mim.variance(-1,  0)                        + mim.variance( 1,  0) + 
                          mim.variance(-1,  1) + mim.variance( 0,  1) + mim.variance( 1,  1)
                         )/8.0; // Variance in sky
    float const sourceVar = mim.variance(0, 0);                // extra variance of peak due to its photons
    float const A = vpk*sqrt((sigmaX2/tauX2)*(sigmaY2/tauY2)); // peak of Unsmoothed object

    *xCenter = xc;
    *yCenter = yc;

    *dxc = astrom_errors(skyVar, sourceVar, A, tauX2, vpk, sx, d2x, fabs(smoothingSigma), quarticBad);
    *dyc = astrom_errors(skyVar, sourceVar, A, tauY2, vpk, sy, d2y, fabs(smoothingSigma), quarticBad);

    *sizeX2 = tauX2;                    // return the estimates of the (object size)^2
    *sizeY2 = tauY2;

    *peakVal = vpk;
}    

/*
 * Driver for centroider routine
 */
template<typename ExposureT>
afwDet::Astrometry::Ptr doMeasureOld(CONST_PTR(ExposureT) exposure,
                                                        CONST_PTR(afwDet::Peak) peak,
                                                        CONST_PTR(afwDet::Source) src
                                                       )
{
    typedef typename ExposureT::MaskedImageT MaskedImageT;
    typedef typename MaskedImageT::Image ImageT;
    typedef typename MaskedImageT::Variance VarianceT;
    MaskedImageT const& mimage = exposure->getMaskedImage();
    ImageT const& image = *mimage.getImage();
    lsst::afw::detection::Psf::ConstPtr psf = exposure->getPsf();

    int x = static_cast<int>(peak->getIx() + 0.5);
    int y = static_cast<int>(peak->getIy() + 0.5);

    x -= image.getX0();                 // work in image Pixel coordinates
    y -= image.getY0();

    if (x < 0 || x >= image.getWidth() || y < 0 || y >= image.getHeight()) {
         throw LSST_EXCEPT(lsst::pex::exceptions::LengthErrorException,
                           (boost::format("Object at (%d, %d) is off the frame") % x % y).str());
    }
    /*
     * If a PSF is provided, smooth the object with that PSF
     */
    typename ImageT::xy_locator im;     // locator for the (possible smoothed) image
    typename VarianceT::xy_locator vim; // locator for the (possible smoothed) variance
    MaskedImageT tmp(afwGeom::ExtentI(3, 3)); // a (small piece of the) smoothed image

    double sigma_psf;                   // Gaussian sigma for the PSF
    if (psf == NULL) {                  // image is presumably already smoothed
        im = image.xy_at(x, y);
        vim = mimage.getVariance()->xy_at(x, y);
        sigma_psf = 0.0;
    } else {
        PsfAttributes psfAttr(psf, afwGeom::PointI(x, y));
        sigma_psf = psfAttr.computeGaussianWidth(PsfAttributes::SECOND_MOMENT);
        double const neff = psfAttr.computeEffectiveArea();

        afwMath::Kernel::ConstPtr kernel = psf->getLocalKernel(afwGeom::PointD(x, y));
        int const kWidth = kernel->getWidth();
        int const kHeight = kernel->getHeight();

        afwGeom::BoxI bbox(afwGeom::Point2I(x - 2 - kWidth/2, y - 2 - kHeight/2),
                            afwGeom::ExtentI(3 + kWidth + 1, 3 + kHeight + 1));
        
        // image to smooth, a shallow copy
        MaskedImageT subImage = MaskedImageT(mimage, bbox, afwImage::LOCAL);    
        // image to smooth into, a deep copy.  
        MaskedImageT smoothedImage = MaskedImageT(mimage, bbox, afwImage::LOCAL, true); 

        afwMath::convolve(smoothedImage, subImage, *kernel, afwMath::ConvolutionControl());
        
        tmp <<= MaskedImageT(smoothedImage, afwGeom::BoxI(afwGeom::Point2I(1 + kWidth/2, 1 + kHeight/2), 
                                                          afwGeom::ExtentI(3)), afwImage::LOCAL);
        im = tmp.getImage()->xy_at(1, 1);

        *tmp.getVariance() *= neff;     // We want the per-pixel variance, so undo the effects of smoothing
        vim = tmp.getVariance()->xy_at(1, 1);
    }

    try {
        double xc, yc, dxc, dyc;        // estimated centre and error therein
        double sizeX2, sizeY2;          // object widths^2 in x and y directions

        doMeasureCentroidImpl(&xc, &dxc, &yc, &dyc, &sizeX2, &sizeY2, im, vim, sigma_psf);

        return boost::make_shared<afwDet::Astrometry>(afwImage::indexToPosition(x + xc + image.getX0()), dxc,
                                                      afwImage::indexToPosition(y + yc + image.getY0()), dyc);
    } catch(pexExceptions::Exception &e) {
        LSST_EXCEPT_ADD(e, (boost::format("Object %d at (%d, %d)")
                            % src->getId() % peak->getIx() % peak->getIy()).str());
        throw e;
    }
}

template<typename MaskedImageT>
std::pair<MaskedImageT, double>
smoothAndBinImage(CONST_PTR(lsst::afw::detection::Psf) psf,
            int const x, const int y,
            MaskedImageT const& mimage,
            int binX, int binY)
{
    PsfAttributes psfAttr(psf, afwGeom::PointI(x, y));
    double const smoothingSigma = psfAttr.computeGaussianWidth(PsfAttributes::SECOND_MOMENT);
    double const neff = psfAttr.computeEffectiveArea();

    afwMath::Kernel::ConstPtr kernel = psf->getLocalKernel(afwGeom::PointD(x, y));
    int const kWidth = kernel->getWidth();
    int const kHeight = kernel->getHeight();

    afwGeom::BoxI bbox(afwGeom::Point2I(x - binX*(2 + kWidth/2), y - binY*(2 + kHeight/2)),
                       afwGeom::ExtentI(binX*(3 + kWidth + 1), binY*(3 + kHeight + 1)));
        
    // image to smooth, a shallow copy
    MaskedImageT subImage = MaskedImageT(mimage, bbox, afwImage::LOCAL);
#if 0
    // image to smooth into, a deep copy.  
    MaskedImageT smoothedImage = MaskedImageT(mimage, bbox, afwImage::LOCAL, true); 
    assert(smoothedImage.getWidth()/2  == kWidth/2  + 2); // assumed by the code that uses smoothedImage
    assert(smoothedImage.getHeight()/2 == kHeight/2 + 2);

    afwMath::convolve(smoothedImage, subImage, *kernel, afwMath::ConvolutionControl());
    *smoothedImage.getVariance() *= neff; // We want the per-pixel variance, so undo the effects of smoothing
#else
    PTR(MaskedImageT) binnedImage = afwMath::binImage(subImage, binX, binY, lsst::afw::math::MEAN);
    binnedImage->setXY0(subImage.getXY0());
    // image to smooth into, a deep copy.  
    MaskedImageT smoothedImage = MaskedImageT(*binnedImage, true);
    assert(smoothedImage.getWidth()/2  == kWidth/2  + 2); // assumed by the code that uses smoothedImage
    assert(smoothedImage.getHeight()/2 == kHeight/2 + 2);

    afwMath::convolve(smoothedImage, *binnedImage, *kernel, afwMath::ConvolutionControl());
    *smoothedImage.getVariance() *= binX*binY*neff; // We want the per-pixel variance, so undo the
                                                    // effects of binning and smoothing
#endif

    return std::make_pair(smoothedImage, smoothingSigma);
}

}

/************************************************************************************************************/
/**
 * @brief Given an image and a pixel position, return a Centroid using the SDSS algorithm
 */
template<typename ExposureT>
PTR(afwDet::Astrometry) SdssAstrometer<ExposureT>::measureSingle(
    afwDet::Source const& target,
    afwDet::Source const& source,
    ExposurePatch<ExposureT> const& patch
    ) const
{
    typedef typename ExposureT::MaskedImageT MaskedImageT;
    typedef typename MaskedImageT::Image ImageT;
    typedef typename MaskedImageT::Variance VarianceT;

    CONST_PTR(ExposureT) exposure = patch.getExposure();
    MaskedImageT const& mimage = exposure->getMaskedImage();
    ImageT const& image = *mimage.getImage();
    CONST_PTR(lsst::afw::detection::Psf) psf = exposure->getPsf();

    int const x = static_cast<int>(patch.getCenter().getX() + 0.5) - image.getX0(); // in image Pixel coords
    int const y = static_cast<int>(patch.getCenter().getY() + 0.5) - image.getY0();

    if (x < 0 || x >= image.getWidth() || y < 0 || y >= image.getHeight()) {
         throw LSST_EXCEPT(lsst::pex::exceptions::LengthErrorException,
                           (boost::format("Object at (%d, %d) is off the frame") % x % y).str());
    }
    /*
     * If a PSF is provided, smooth the object with that PSF
     */
    if (psf == NULL) {                  // image is presumably already smoothed
        psf = afwDet::createPsf("DoubleGaussian", 11, 11, 0.01);
    }

    int binX = 1;
    int binY = 1;
    double xc, yc, dxc, dyc;            // estimated centre and error therein
    for(int binsize = 1; binsize <= _binmax; binsize *= 2) {
        std::pair<MaskedImageT, double> result = smoothAndBinImage(psf, x, y, mimage, binX, binY);
        MaskedImageT const smoothedImage = result.first;
        double const smoothingSigma = result.second;

        typename MaskedImageT::xy_locator mim = smoothedImage.xy_at(smoothedImage.getWidth()/2,
                                                                    smoothedImage.getHeight()/2);

        try {
            double sizeX2, sizeY2;      // object widths^2 in x and y directions
            double peakVal;             // peak intensity in image

            doMeasureCentroidImpl(&xc, &dxc, &yc, &dyc, &sizeX2, &sizeY2, &peakVal, mim, smoothingSigma);

            if(binsize > 1) {
                // dilate from the lower left corner of central pixel
                xc = (xc + 0.5)*binX - 0.5;
                dxc *= binX;
                sizeX2 *= binX*binX;

                yc = (yc + 0.5)*binY - 0.5;
                dyc *= binY;
                sizeY2 *= binY*binY;
            }
      
            xc += x;                    // xc, yc are measured relative to pixel (x, y)
            yc += y;
#if 0
            afwDet::Astrometry::Ptr old = doMeasureOld(exposure, peak, src);

            double _xc = afwImage::indexToPosition(xc + image.getX0()); // for comparison with old->getZ()
            double _yc = afwImage::indexToPosition(yc + image.getY0());

            if (binsize == 1 &&
                (_xc - old->getX() != 0.0 ||
                dxc - old->getXErr() != 0.0 ||
                _yc - old->getY() != 0.0 ||
                 dyc - old->getYErr() != 0.0) &&
                !(utils::isnan(_xc) || utils::isnan(_yc) ||
                  utils::isnan(old->getX()) || utils::isnan(old->getXErr()) ||
                  utils::isnan(old->getY()) || utils::isnan(old->getYErr()))
                ) {
                std::cout << src->getId()
                          << " PEAK "
                          << peak->getIx() << " " << peak->getIy()
                          << " X "
                          << _xc << " " << _xc - old->getX()
                          << " Xerr " << dxc << " " << dxc - old->getXErr()
                          << " Y "
                          << _yc << " " << _yc - old->getY()
                          << " Yerr " << dyc << " " << dyc - old->getYErr()
                          << std::endl;
            }
#endif

            double const fac = _wfac*(1 + smoothingSigma*smoothingSigma);
            double const facX2 = fac*binX*binX;
            double const facY2 = fac*binY*binY;

            if (sizeX2 < facX2 && ::pow(xc - x, 2) < facX2 &&
                sizeY2 < facY2 && ::pow(yc - y, 2) < facY2) {
                if (binsize > 1 || _peakMin < 0.0 || peakVal > _peakMin) {
                    break;
                }
            }

            if (sizeX2 >= facX2 || ::pow(xc - x, 2) >= facX2) {
                binX *= 2;
            }
            if (sizeY2 >= facY2 || ::pow(yc - y, 2) >= facY2) {
                binY *= 2;
            }
        } catch(pexExceptions::Exception &e) {
            LSST_EXCEPT_ADD(e, (boost::format("Object %d at (%d, %d)")
                                % source.getId() % x % y).str());
            throw e;
        }
    }

    return boost::make_shared<afwDet::Astrometry>(afwImage::indexToPosition(xc + image.getX0()), dxc,
                                                  afwImage::indexToPosition(yc + image.getY0()), dyc);
}

// Declare the existence of a "SDSS" algorithm to MeasureAstrometry
LSST_DECLARE_ALGORITHM(SdssAstrometer, afwDet::Astrometry);

}}}}

LSST_REGISTER_SERIALIZER(lsst::meas::algorithms::SdssAstrometry)<|MERGE_RESOLUTION|>--- conflicted
+++ resolved
@@ -78,13 +78,6 @@
     double _wfac;    // fiddle factor for adjusting the binning
 };
 
-<<<<<<< HEAD
-=======
-int SdssAstrometry::binmax = 16;
-double SdssAstrometry::peakMin = -1.0;  // < 0.0 => disabled
-double SdssAstrometry::wfac = 1.5;
-
->>>>>>> 37c820c3
 namespace {
     /*
      * Return the numeric value of name as double; if name is absent, return 0.0
@@ -98,6 +91,7 @@
         return policy.isDouble(name) ? policy.getDouble(name) : policy.getInt(name);
     }
 }
+
 template<typename ExposureT>
 void SdssAstrometer<ExposureT>::configure(lsst::pex::policy::Policy const& policy)
 {
@@ -682,6 +676,4 @@
 // Declare the existence of a "SDSS" algorithm to MeasureAstrometry
 LSST_DECLARE_ALGORITHM(SdssAstrometer, afwDet::Astrometry);
 
-}}}}
-
-LSST_REGISTER_SERIALIZER(lsst::meas::algorithms::SdssAstrometry)+}}}}