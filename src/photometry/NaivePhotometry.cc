// -*- LSST-C++ -*-

/* 
 * LSST Data Management System
 * Copyright 2008, 2009, 2010 LSST Corporation.
 * 
 * This product includes software developed by the
 * LSST Project (http://www.lsst.org/).
 *
 * This program is free software: you can redistribute it and/or modify
 * it under the terms of the GNU General Public License as published by
 * the Free Software Foundation, either version 3 of the License, or
 * (at your option) any later version.
 * 
 * This program is distributed in the hope that it will be useful,
 * but WITHOUT ANY WARRANTY; without even the implied warranty of
 * MERCHANTABILITY or FITNESS FOR A PARTICULAR PURPOSE.  See the
 * GNU General Public License for more details.
 * 
 * You should have received a copy of the LSST License Statement and 
 * the GNU General Public License along with this program.  If not, 
 * see <http://www.lsstcorp.org/LegalNotices/>.
 */
 
#if 0 && defined(__ICC)
#pragma warning (push)
#pragma warning (disable: 21)           // type qualifiers are meaningless in this declaration
#pragma warning disable: 68)            // integer conversion resulted in a change of sign
#pragma warning (disable: 279)          // controlling expression is constant
#pragma warning (disable: 304)          // access control not specified ("public" by default)
#pragma warning (disable: 444)          // destructor for base class ... is not virtual
//#pragma warning (pop)
#endif

#include <cmath>
#include <limits>
#include <numeric>
#include "lsst/pex/exceptions.h"
#include "lsst/pex/logging/Trace.h"
#include "lsst/afw/geom.h"
#include "lsst/afw/geom/ellipses.h"
#include "lsst/afw/image.h"
#include "lsst/afw/detection/Psf.h"
#include "lsst/meas/algorithms/Measure.h"

namespace pexExceptions = lsst::pex::exceptions;
namespace afwDetection = lsst::afw::detection;
namespace afwImage = lsst::afw::image;
namespace afwGeom = lsst::afw::geom;

namespace lsst {
namespace meas {
namespace algorithms {
namespace {
/**
 * Implement "Naive" photometry.
 * @brief A class that knows how to calculate photometrys as a simple sum over a Footprint
 */
template<typename ExposureT>
class NaivePhotometer : public Algorithm<afwDetection::Photometry, ExposureT>
{
public:
    typedef Algorithm<afwDetection::Photometry, ExposureT> AlgorithmT;
    typedef boost::shared_ptr<NaivePhotometer> Ptr;
    typedef boost::shared_ptr<NaivePhotometer const> ConstPtr;

    /// Constructor
    NaivePhotometer(double radius=0.0) : AlgorithmT(), _radius(radius) {}

    /// Modifier
    void setRadius(double radius) { _radius = radius; }

    /// Accessor
    double getRadius() const { return _radius; }

    virtual std::string getName() const { return "NAIVE"; }

    virtual PTR(AlgorithmT) clone() const {
        return boost::make_shared<NaivePhotometer<ExposureT> >(_radius);
    }

    virtual void configure (lsst::pex::policy::Policy const& policy) {
        if (policy.isDouble("radius")) {
            setRadius(policy.getDouble("radius"));
        }
    }

    virtual PTR(afwDetection::Photometry) measureSingle(
        afwDetection::Source const&,
        afwDetection::Source const&,
        ExposurePatch<ExposureT> const&
        ) const;

private:
    double _radius;
};

<<<<<<< HEAD
=======
double NaivePhotometry::_radius = 0;      // radius to use for naive aperture photometry
>>>>>>> 37c820c3
    
template <typename MaskedImageT>
class FootprintFlux : public afwDetection::FootprintFunctor<MaskedImageT> {
public:
    explicit FootprintFlux(MaskedImageT const& mimage ///< The image the source lives in
                 ) : afwDetection::FootprintFunctor<MaskedImageT>(mimage),
                     _sum(0.0), _sumVar(0.0) {}

    /// @brief Reset everything for a new Footprint
    void reset() {
        _sum = _sumVar = 0.0;
    }
    void reset(afwDetection::Footprint const&) {}        

    /// @brief method called for each pixel by apply()
    void operator()(typename MaskedImageT::xy_locator loc, ///< locator pointing at the pixel
                    int,                                   ///< column-position of pixel
                    int                                    ///< row-position of pixel
                   ) {
        typename MaskedImageT::Image::Pixel ival = loc.image(0, 0);
        typename MaskedImageT::Variance::Pixel vval = loc.variance(0, 0);
        _sum += ival;
        _sumVar += vval;
    }

    /// Return the Footprint's flux
    double getSum() const { return _sum; }

    /// Return the variance of the Footprint's flux
    double getSumVar() const { return _sumVar; }

private:
    double _sum;
    double _sumVar;
};

template <typename MaskedImageT, typename WeightImageT>
class FootprintWeightFlux : public afwDetection::FootprintFunctor<MaskedImageT> {
public:
    FootprintWeightFlux(MaskedImageT const& mimage,          ///< The image the source lives in
                        typename WeightImageT::Ptr wimage    ///< The weight image
                       ) : afwDetection::FootprintFunctor<MaskedImageT>(mimage),
                           _wimage(wimage),
                           _sum(0.0), _sumVar(0.0), _x0(0), _y0(0) {}
    
    /// @brief Reset everything for a new Footprint
    void reset(afwDetection::Footprint const& foot) {
        _sum = _sumVar = 0.0;
        
        afwGeom::BoxI const& bbox(foot.getBBox());
        _x0 = bbox.getMinX();
        _y0 = bbox.getMinY();

        if (bbox.getDimensions() != _wimage->getDimensions()) {
            throw LSST_EXCEPT(pexExceptions::LengthErrorException,
                              (boost::format("Footprint at %d,%d -- %d,%d is wrong size for "
                                             "%d x %d weight image") %
                               bbox.getMinX() % bbox.getMinY() % bbox.getMaxX() % bbox.getMaxY() %
                               _wimage->getWidth() % _wimage->getHeight()).str());
        }
    }
    void reset() {}
    
    /// @brief method called for each pixel by apply()
    void operator()(typename MaskedImageT::xy_locator iloc, ///< locator pointing at the image pixel
                    int x,                                 ///< column-position of pixel
                    int y                                  ///< row-position of pixel
                   ) {
        typename MaskedImageT::Image::Pixel ival = iloc.image(0, 0);
        typename MaskedImageT::Variance::Pixel vval = iloc.variance(0, 0);
        typename WeightImageT::Pixel wval = (*_wimage)(x - _x0, y - _y0);
        _sum += wval*ival;
        _sumVar += wval*wval*vval;
    }

    /// Return the Footprint's flux
    double getSum() const { return _sum; }
    /// Return the variance in the Footprint's flux
    double getSumVar() const { return _sumVar; }

private:
    typename WeightImageT::Ptr const& _wimage;        // The weight image
    double _sum;                                      // our desired sum
    double _sumVar;                                   // The variance of our desired sum
    int _x0, _y0;                                     // the origin of the current Footprint
};

            
/*****************************************************************************************************/
/**
 * Accumulate sum(x) and sum(x**2)
 */
template<typename T>
struct getSum2 {
    getSum2() : sum(0.0), sum2(0.0) {}
    
    getSum2& operator+(T x) {
        sum += x;
        sum2 += x*x;
        return *this;
    }
    
    double sum;                         // \sum_i(x_i)
    double sum2;                        // \sum_i(x_i^2)
};


/************************************************************************************************************/
/**
 * @brief Given an image and a pixel position, return a Photometry
 */
template<typename ExposureT>
PTR(afwDetection::Photometry) NaivePhotometer<ExposureT>::measureSingle(
    afwDetection::Source const& target,
    afwDetection::Source const& source,
    ExposurePatch<ExposureT> const& patch
    ) const
{
    typedef typename ExposureT::MaskedImageT MaskedImageT;
    typedef typename MaskedImageT::Image ImageT;

    CONST_PTR(ExposureT) exposure = patch.getExposure();
    MaskedImageT const& mimage = exposure->getMaskedImage();

    double const xcen = patch.getCenter().getX();   ///< object's column position
    double const ycen = patch.getCenter().getY();   ///< object's row position

    int const ixcen = afwImage::positionToIndex(xcen);
    int const iycen = afwImage::positionToIndex(ycen);

    // BBox for data image
    afwGeom::BoxI imageBBox(mimage.getBBox(afwImage::PARENT));

    /* ******************************************************* */
    // Aperture photometry
    FootprintFlux<typename ExposureT::MaskedImageT> fluxFunctor(mimage);
    afwDetection::Footprint const foot(
        afwGeom::PointI(ixcen, iycen), 
        getRadius(), 
        imageBBox
        );
    fluxFunctor.apply(foot);

    double aperFlux = fluxFunctor.getSum();
    double aperFluxErr = ::sqrt(fluxFunctor.getSumVar());
    return boost::make_shared<afwDetection::Photometry>(aperFlux, aperFluxErr);
}

// Declare the existence of a "NAIVE" algorithm to MeasurePhotometry
LSST_DECLARE_ALGORITHM(NaivePhotometer, afwDetection::Photometry);

}}}}

LSST_REGISTER_SERIALIZER(lsst::meas::algorithms::NaivePhotometry)<|MERGE_RESOLUTION|>--- conflicted
+++ resolved
@@ -95,11 +95,6 @@
     double _radius;
 };
 
-<<<<<<< HEAD
-=======
-double NaivePhotometry::_radius = 0;      // radius to use for naive aperture photometry
->>>>>>> 37c820c3
-    
 template <typename MaskedImageT>
 class FootprintFlux : public afwDetection::FootprintFunctor<MaskedImageT> {
 public:
@@ -250,6 +245,4 @@
 // Declare the existence of a "NAIVE" algorithm to MeasurePhotometry
 LSST_DECLARE_ALGORITHM(NaivePhotometer, afwDetection::Photometry);
 
-}}}}
-
-LSST_REGISTER_SERIALIZER(lsst::meas::algorithms::NaivePhotometry)+}}}}