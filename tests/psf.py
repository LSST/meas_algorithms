--- conflicted
+++ resolved
@@ -205,12 +205,9 @@
 
         for source in self.sourceList:
             try:
-<<<<<<< HEAD
-                cand = algorithms.makePsfCandidate(source, self.exposure)
+                cand = measAlg.makePsfCandidate(source, self.exposure)
                 self.cellSet.insertCandidate(cand)
-=======
-                self.cellSet.insertCandidate(measAlg.makePsfCandidate(source, self.mi))
->>>>>>> fe54344e
+
             except Exception, e:
                 print e
                 continue
