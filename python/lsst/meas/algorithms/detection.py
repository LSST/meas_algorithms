--- conflicted
+++ resolved
@@ -224,11 +224,7 @@
         @param doSmooth if True, smooth the image before detection using a Gaussian of width sigma
         @param sigma    sigma of PSF (pixels); used for smoothing and to grow detections;
             if None then measure the sigma of the PSF of the exposure
-<<<<<<< HEAD
-        @param clearMask Clear DETECTED{,_NEGATIVE} planes before running detection
-=======
         @param clearMask Clear both DETECTED and DETECTED_NEGATIVE planes before running detection
->>>>>>> 18e934cf
 
         @return a lsst.pipe.base.Struct with fields:
         - positive: lsst.afw.detection.FootprintSet with positive polarity footprints (may be None)
