#
# LSST Data Management System
#
# Copyright 2008-2017  AURA/LSST.
#
# This product includes software developed by the
# LSST Project (http://www.lsst.org/).
#
# This program is free software: you can redistribute it and/or modify
# it under the terms of the GNU General Public License as published by
# the Free Software Foundation, either version 3 of the License, or
# (at your option) any later version.
#
# This program is distributed in the hope that it will be useful,
# but WITHOUT ANY WARRANTY; without even the implied warranty of
# MERCHANTABILITY or FITNESS FOR A PARTICULAR PURPOSE.  See the
# GNU General Public License for more details.
#
# You should have received a copy of the LSST License Statement and
# the GNU General Public License along with this program.  If not,
# see <https://www.lsstcorp.org/LegalNotices/>.
#
import esutil


class HtmIndexer:
    """Manage a spatial index of hierarchical triangular mesh (HTM)
    shards.

    Parameters
    ----------
    depth : `int`
        Depth of the HTM hierarchy to construct.
    """
    def __init__(self, depth=8):
<<<<<<< HEAD
        self.htm = esutil.htm.HTM(depth)

    def getShardIds(self, ctrCoord, radius):
        """Get the IDs of all shards that touch a circular aperture.

        Parameters
        ----------
        ctrCoord : `lsst.geom.SpherePoint`
            ICRS center of search region.
        radius : `lsst.geom.Angle`
            Radius of search region.

        Returns
        -------
        results : `tuple`
            A tuple containing:

            - shardIdList : `list` of `int`
                List of shard IDs
            - isOnBoundary : `list` of `bool`
                For each shard in ``shardIdList`` is the shard on the
                boundary (not fully enclosed by the search region)?
=======
        """Construct the indexer object

        Parameters
        ----------
        depth : `int`
        depth of the hierarchy to construct
        """
        self.htm = esutil.htm.HTM(depth)

    def get_pixel_ids(self, ctrCoord, radius):
        """Get all shards that touch a circular aperture

        Parameters
        ----------
        ctrCoord : `lsst.geom.SpherePoint`
            ICRS center of the aperture

        radius : `lsst.geom.Angle`
            object of the aperture radius

        Returns
        -------
        pixel_id_list : `pipeBase.Struct`
        Struct with the list of shards, shards, and a boolean arry, boundary_mask,
        indicating whether the shard touches the boundary (True) or is fully contained (False).

        is_on_boundary : `pipeBase.Struct`
        Struct with the list of shards, shards, and a boolean arry, boundary_mask,
        indicating whether the shard touches the boundary (True) or is fully contained (False).
>>>>>>> b74fc5e3
        """
        shardIdList = self.htm.intersect(ctrCoord.getLongitude().asDegrees(),
                                         ctrCoord.getLatitude().asDegrees(),
                                         radius.asDegrees(), inclusive=True)
        coveredShardIdList = self.htm.intersect(ctrCoord.getLongitude().asDegrees(),
                                                ctrCoord.getLatitude().asDegrees(),
                                                radius.asDegrees(), inclusive=False)
        isOnBoundary = (shardId not in coveredShardIdList for shardId in shardIdList)
        return shardIdList, isOnBoundary

<<<<<<< HEAD
    def indexPoints(self, raList, decList):
        """Generate shard IDs for sky positions.

        Parameters
        ----------
        raList : `list` of `float`
            List of right ascensions, in degrees.
        decList : `list` of `float`
            List of declinations, in degrees.

        Returns
        -------
        shardIds : `list` of `int`
            List of shard IDs
=======
    def index_points(self, ra_list, dec_list):
        """Generate trixel ids for each row in an input file

        Parameters
        ----------
        ra_list: `float`
        List of RA coordinate in degrees
        dec_list: `float`
        List of Dec coordinate in degrees

        Returns
        -------
        htm.lookup_id : `int`
        A list of pixel ids using `ra_list` and `dec_list` as parameters.
>>>>>>> b74fc5e3
        """
        return self.htm.lookup_id(raList, decList)

    @staticmethod
<<<<<<< HEAD
    def makeDataId(shardId, datasetName):
        """Make a data id from a shard ID.

        Parameters
        ----------
        shardId : `int`
            ID of shard in question.
        datasetName : `str`
            Name of dataset to use.

        Returns
        -------
        dataId : `dict`
            Data ID for shard.
=======
    def make_data_id(pixel_id, dataset_name):
        """Make a data id.  Meant to be overridden.

        Parameters
        ----------
        pixel_id : `int`
        An identifier for the pixel in question.

        dataset_name : `str`
        Name of the dataset to use.

        Returns
        -------
        dataId: `dict`
        ID of the dataset to use.
>>>>>>> b74fc5e3
        """
        if shardId is None:
            # NoneType doesn't format, so make dummy pixel
            shardId = 0
        return {'pixel_id': shardId, 'name': datasetName}<|MERGE_RESOLUTION|>--- conflicted
+++ resolved
@@ -33,41 +33,10 @@
         Depth of the HTM hierarchy to construct.
     """
     def __init__(self, depth=8):
-<<<<<<< HEAD
         self.htm = esutil.htm.HTM(depth)
 
     def getShardIds(self, ctrCoord, radius):
         """Get the IDs of all shards that touch a circular aperture.
-
-        Parameters
-        ----------
-        ctrCoord : `lsst.geom.SpherePoint`
-            ICRS center of search region.
-        radius : `lsst.geom.Angle`
-            Radius of search region.
-
-        Returns
-        -------
-        results : `tuple`
-            A tuple containing:
-
-            - shardIdList : `list` of `int`
-                List of shard IDs
-            - isOnBoundary : `list` of `bool`
-                For each shard in ``shardIdList`` is the shard on the
-                boundary (not fully enclosed by the search region)?
-=======
-        """Construct the indexer object
-
-        Parameters
-        ----------
-        depth : `int`
-        depth of the hierarchy to construct
-        """
-        self.htm = esutil.htm.HTM(depth)
-
-    def get_pixel_ids(self, ctrCoord, radius):
-        """Get all shards that touch a circular aperture
 
         Parameters
         ----------
@@ -79,14 +48,13 @@
 
         Returns
         -------
-        pixel_id_list : `pipeBase.Struct`
-        Struct with the list of shards, shards, and a boolean arry, boundary_mask,
-        indicating whether the shard touches the boundary (True) or is fully contained (False).
+        shardIdList : `pipeBase.Struct`
+            Struct with the list of shards, shards, and a boolean arry, boundary_mask,
+            indicating whether the shard touches the boundary (True) or is fully contained (False).
 
-        is_on_boundary : `pipeBase.Struct`
-        Struct with the list of shards, shards, and a boolean arry, boundary_mask,
-        indicating whether the shard touches the boundary (True) or is fully contained (False).
->>>>>>> b74fc5e3
+        isOnBoundary : `pipeBase.Struct`
+            Struct with the list of shards, shards, and a boolean arry, boundary_mask,
+            indicating whether the shard touches the boundary (True) or is fully contained (False).
         """
         shardIdList = self.htm.intersect(ctrCoord.getLongitude().asDegrees(),
                                          ctrCoord.getLatitude().asDegrees(),
@@ -97,23 +65,7 @@
         isOnBoundary = (shardId not in coveredShardIdList for shardId in shardIdList)
         return shardIdList, isOnBoundary
 
-<<<<<<< HEAD
     def indexPoints(self, raList, decList):
-        """Generate shard IDs for sky positions.
-
-        Parameters
-        ----------
-        raList : `list` of `float`
-            List of right ascensions, in degrees.
-        decList : `list` of `float`
-            List of declinations, in degrees.
-
-        Returns
-        -------
-        shardIds : `list` of `int`
-            List of shard IDs
-=======
-    def index_points(self, ra_list, dec_list):
         """Generate trixel ids for each row in an input file
 
         Parameters
@@ -127,12 +79,10 @@
         -------
         htm.lookup_id : `int`
         A list of pixel ids using `ra_list` and `dec_list` as parameters.
->>>>>>> b74fc5e3
         """
         return self.htm.lookup_id(raList, decList)
 
     @staticmethod
-<<<<<<< HEAD
     def makeDataId(shardId, datasetName):
         """Make a data id from a shard ID.
 
@@ -147,23 +97,6 @@
         -------
         dataId : `dict`
             Data ID for shard.
-=======
-    def make_data_id(pixel_id, dataset_name):
-        """Make a data id.  Meant to be overridden.
-
-        Parameters
-        ----------
-        pixel_id : `int`
-        An identifier for the pixel in question.
-
-        dataset_name : `str`
-        Name of the dataset to use.
-
-        Returns
-        -------
-        dataId: `dict`
-        ID of the dataset to use.
->>>>>>> b74fc5e3
         """
         if shardId is None:
             # NoneType doesn't format, so make dummy pixel
