--- conflicted
+++ resolved
@@ -57,17 +57,10 @@
 class BasePsfDeterminerTask(pipeBase.Task, metaclass=abc.ABCMeta):
     """Base class for PSF determiners
 
-<<<<<<< HEAD
-       Notes
-       -----
-       Register all PSF determiners with the psfDeterminerRegistry using
-       psfDeterminerRegistry.register(name, class)
-=======
     Notes
     -----
     Register all PSF determiners with the psfDeterminerRegistry using
     psfDeterminerRegistry.register(name, class)
->>>>>>> b74fc5e3
     """
 
     usesMatches = False  # Does the PSF determiner use the "matches" argument in the "run method? Few do.
